--- conflicted
+++ resolved
@@ -2,9 +2,6 @@
 
 <!-- BODY -->
 
-<<<<<<< HEAD
-## Version 0.8.6
-=======
 ## Version 0.8.7
 
 - **New** Added functionality for user extension of scikit-criteria with
@@ -55,8 +52,7 @@
 
 ---
 
-## Version 0.8.5
->>>>>>> 5f829f7e
+## Version 0.8.6
 
 - **New** Rank reversal 1 implementhed in the `RankInvariantChecker` class
 
